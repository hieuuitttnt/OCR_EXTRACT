--- conflicted
+++ resolved
@@ -417,8 +417,6 @@
         """Forward function."""
         print(f"Input tensor shape in PatchEmbed: {x.shape}")
         # padding
-<<<<<<< HEAD
-=======
             # Debug: Print the shape of the input tensor
         print(f"Input tensor shape before patch embedding: {x.shape}")
         
@@ -428,7 +426,6 @@
         # print(f"Tensor shape after patch embedding: {x.shape}")
     
     # Continue with the rest of the forward method
->>>>>>> ccd857c6
         _, _, H, W = x.size()
         if W % self.patch_size[1] != 0:
             x = F.pad(x, (0, self.patch_size[1] - W % self.patch_size[1]))
